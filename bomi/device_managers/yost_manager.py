from __future__ import annotations
from pathlib import Path
from queue import Queue
from serial import SerialException
from timeit import default_timer
from typing import Dict, Final, List, Optional, Tuple
import math
import threading
import time

import threespace_api as ts_api
from bomi.datastructure import Packet
from bomi.device_managers.yost_serial_comm import (
    Dongles,
    WiredSensors,
    PacketField
)
from bomi.device_managers.protocols import (
    SupportsStreaming,
    SupportsHasSensors,
    SupportsGetSensorMetadata,
    HasChannelLabels
)

from PySide6.QtCore import Signal, QObject


def _print(*args):
    print("[Yost Device Manager]", *args)


HEX: Final = "{0:08X}"
RAD2DEG: Final = 180 / math.pi

DeviceT = ts_api.TSDongle | ts_api._TSSensor
DongleList = List[ts_api.TSDongle]
SensorList = List[ts_api._TSSensor]


def discover_all_devices() -> Tuple[DongleList, SensorList, SensorList, SensorList]:
    """
    Discover all Yost sensors and dongles by checking all COM ports.

    Returns
    -------
    all_list: List of all devices (sensors + dongles)
    sensor_list: List of all sensors (all wired + wireless sensors)
    """
    ports = ts_api.getComPorts()

    dongles: DongleList = []
    all_sensors: SensorList = []
    wired_sensors: SensorList = []
    wireless_sensors: SensorList = []

    for device_port in ports:
        com_port, _, device_type = device_port
        device = None

        try:
            if device_type == "USB":
                device = ts_api.TSUSBSensor(com_port=com_port)
            elif device_type == "DNG":
                device = ts_api.TSDongle(com_port=com_port)
            elif device_type == "WL":
                device = ts_api.TSWLSensor(com_port=com_port)
            elif device_type == "EM":
                device = ts_api.TSEMSensor(com_port=com_port)
            elif device_type == "DL":
                device = ts_api.TSDLSensor(com_port=com_port)
            elif device_type == "BT" or device_type == "MBT":
                device = ts_api.TSBTSensor(com_port=com_port)
            elif device_type == "LX":
                device = ts_api.TSLXSensor(com_port=com_port)
            elif device_type == "NANO":
                device = ts_api.TSNANOSensor(com_port=com_port)

        except SerialException as e:
            print("[WARNING]", e)

        if device is not None:
            if not isinstance(device, ts_api.TSDongle):
                # if device_type != "DNG":
                wired_sensors.append(device)
                all_sensors.append(device)
            else:
                dongles.append(device)
                for i in range(15):  # check logical indexes of dongle for WL device
                    sens = device[i]
                    if sens is not None:
                        wireless_sensors.append(sens)
                        all_sensors.append(sens)

    return dongles, all_sensors, wired_sensors, wireless_sensors


<<<<<<< HEAD
class YostDeviceManager(SupportsStreaming, SupportsGetSensorMetadata, SupportsHasSensors, HasChannelLabels):
=======
class YostDeviceManager(QObject):
>>>>>>> 47d78ba1
    """
    Manage the discovery, initialization, and data acquisition of all yost body sensors.
    Should only be instantiated once and used as a singleton, though this is not enforced.
    """
    discover_devices_signal = Signal()

    CHANNEL_LABELS = [
        PacketField.ROLL,
        PacketField.PITCH,
        PacketField.YAW,
    ]

    def __init__(self, data_dir: str | Path = "data", sampling_frequency: float = 100):
        super().__init__()
        self._data_dir: Path = Path(data_dir)
        self._fs = sampling_frequency

        self.dongles: DongleList = []
        self.all_sensors: SensorList = []
        self.wired_sensors: SensorList = []
        self.wireless_sensors: SensorList = []

        self._done_streaming = threading.Event()
        self._thread: Optional[threading.Thread] = None

        # Mapping[serial_number_hex, nickname]. Nickname defaults to serial_number_hex
        self._names: Dict[str, str] = {}

    def status(self) -> str:
        return (
            f"Discovered {len(self.dongles)} dongles, {len(self.all_sensors)} sensors"
        )

    def discover_devices(self):
        "Walk COM ports to discover Yost devices"
        self.close_all_devices()

        dongles, all_sensors, wired_sensors, wireless_sensors = discover_all_devices()
        self.dongles = dongles
        self.all_sensors = all_sensors
        self.wired_sensors = wired_sensors
        self.wireless_sensors = wireless_sensors
        for dev in (*dongles, *all_sensors):
            if dev.serial_number_hex not in self._names:
                self._names[dev.serial_number_hex] = dev.serial_number_hex

        _print(self.status())

        # Disable all compass (magnetometer) - not accurate
        for sensor in self.all_sensors:
            sensor.setCompassEnabled(False)
        self.tare_all_devices()

        self.discover_devices_signal.emit()

    def get_all_sensor_serial(self) -> List[str]:
        "Get serial_number_hex of all sensors"
        return [s.serial_number_hex for s in self.all_sensors]

    def get_all_sensor_names(self) -> List[str]:
        "Get nickname of all sensors"
        return [self._names[s.serial_number_hex] for s in self.all_sensors]

    def get_device_name(self, serial_number_hex: str) -> str:
        "Get the nickname of a device"
        return self._names.get(serial_number_hex, "")

    def set_device_name(self, serial_number_hex: str, name: str):
        "Set the nickname of a device"
        _print(f"{serial_number_hex} nicknamed {name}")
        self._names[serial_number_hex] = name

    def start_stream(self, queue: Queue[Packet]):
        if not self.has_sensors():
            _print("No sensors found. Aborting stream")
            return

        ### We use the threespace_api to setup/read/stop streaming for wired sensors
        ### For wireless sensors + dongles, we communicate with the dongle serial port directly
        ### Setup streaming for wireless sensors
        # As a workaround, destroy the TSDongle objects and create our own serial port
        # In the end of the streaming loop, recreate the TSDongle object by rediscovering devices
        wl_ids: List[int] = [s.serial_number for s in self.wireless_sensors]  # type: ignore

        dongle_port_names: List[str] = []  # port name, e.g. "COM3"
        wl_mps: List[Dict[int, str]] = []  # mapping from logical ID to device name

        while self.dongles:
            dongle = self.dongles.pop()
            wl_mp: Dict[int, str] = {}  # Dict[logical_id, device_name]
            for wl_id in wl_ids:
                if wl_id in dongle.wireless_table:
                    idx = dongle.wireless_table.index(wl_id)
                    wl_mp[idx] = self.get_device_name(HEX.format(wl_id))

            port_name: str = dongle.port_name  # type: ignore
            self.close_device(dongle)
            del dongle

            dongle_port_names.append(port_name)
            wl_mps.append(wl_mp)

        sensor_port_names: List[str] = []
        sensor_names: List[str] = []
        while self.wired_sensors:
            sensor = self.wired_sensors.pop()
            port_name: str = sensor.port_name  # type: ignore
            name: str = self._names[sensor.serial_number_hex]
            self.close_device(sensor)
            del sensor

            sensor_port_names.append(port_name)
            sensor_names.append(name)

        _print("Start streaming")
        self._done_streaming.clear()
        self._thread = threading.Thread(
            target=_handle_stream,
            args=(
                queue,
                self._done_streaming,
                self._fs,
                sensor_port_names,
                sensor_names,
                dongle_port_names,
                wl_mps,
            ),
        )
        self._thread.start()

    def stop_stream(self):
        if self._thread and not self._done_streaming.is_set():
            _print("Stopping stream")
            self._done_streaming.set()
            self._thread.join()
            self._thread = None
            self.discover_devices()
            _print("Stream stopped")

    def tare_all_devices(self):
        for dev in self.all_sensors:
            success = dev.tareWithCurrentOrientation()
            _print(dev.serial_number_hex, "Tared:", success)

    def has_sensors(self) -> bool:
        return len(self.all_sensors) > 0

    def close_device(self, device):
        device.close()

        for devices_list in [self.dongles, self.all_sensors, self.wired_sensors, self.wireless_sensors]:
            if device in devices_list:
                devices_list.remove(device)

        for devices_dict in [ts_api.global_sensorlist, ts_api.global_donglist]:
            if device.serial_number in devices_dict:
                del devices_dict[device.serial_number]

    def close_all_devices(self):
        "close all ports"
        for device in self.all_sensors:
            device.close()
        for device in self.dongles:
            device.close()
        self.dongles = []
        self.wired_sensors = []
        self.wireless_sensors = []
        self.all_sensors = []
        ts_api.global_donglist = {}
        ts_api.global_sensorlist = {}

    def __del__(self):
        self.stop_stream()
        self.close_all_devices()


def _handle_stream(
    queue: Queue[Packet],
    done: threading.Event,
    fs: int,
    sensor_port_names: List[str],
    sensor_names: List[str],
    dongle_port_names: List[str],
    wl_mps: List[Dict[int, str]],
):
    """
    Handle reading batch data from sensors and putting them into the queue
    Should execute in a new thread
    """
    fps_packet_counter = 0
    fps_start_time = default_timer()

    interval_us = int(1/fs * 1000)

    with (
        Dongles(dongle_port_names, wl_mps, interval_us=interval_us) as dongles,
        WiredSensors(sensor_port_names, sensor_names, interval_us=interval_us) as sensors,
    ):
        while not done.is_set():
            now = default_timer()

            # Read streaming batch wired sensors
            fps_packet_counter += sensors.recv(queue)

            # Read streaming batch from wireless sensors through Dongle
            fps_packet_counter += dongles.recv(queue)

            # Update FPS
            if fps_packet_counter % 1000 == 0:
                fps = fps_packet_counter / (now - fps_start_time)
                fps_start_time = now
                fps_packet_counter = 0
                _print(f"Throughput: {fps:.2f} packets/sec")

    time.sleep(0.2)


if __name__ == "__main__":
    dm = YostDeviceManager()<|MERGE_RESOLUTION|>--- conflicted
+++ resolved
@@ -94,11 +94,7 @@
     return dongles, all_sensors, wired_sensors, wireless_sensors
 
 
-<<<<<<< HEAD
-class YostDeviceManager(SupportsStreaming, SupportsGetSensorMetadata, SupportsHasSensors, HasChannelLabels):
-=======
-class YostDeviceManager(QObject):
->>>>>>> 47d78ba1
+class YostDeviceManager(SupportsStreaming, SupportsGetSensorMetadata, SupportsHasSensors, HasChannelLabels, QObject):
     """
     Manage the discovery, initialization, and data acquisition of all yost body sensors.
     Should only be instantiated once and used as a singleton, though this is not enforced.
